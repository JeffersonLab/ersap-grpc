--- conflicted
+++ resolved
@@ -93,11 +93,7 @@
  */
 static void printHelp(char *programName) {
     fprintf(stderr,
-<<<<<<< HEAD
-            "\nusage: %s\n%s\n%s\n%s\n%s\n%s\n%s\n%s\n%s\n%s\n%s\n%s\n%s\n%s\n%s\n%s\n%s\n%s\n%s\n%s\n\n",
-=======
-            "\nusage: %s\n%s\n%s\n%s\n%s\n%s\n%s\n%s\n%s\n%s\n%s\n%s\n%s\n%s\n%s\n%s\n%s\n\n",
->>>>>>> a62e2f98
+            "\nusage: %s\n%s\n%s\n%s\n%s\n%s\n%s\n%s\n%s\n%s\n%s\n%s\n%s\n%s\n%s\n%s\n%s\n%s\n%s\n%s\n%s\n\n",
             programName,
             "        [-h] [-v] [-ipv6]",
             "        [-p <data receiving port (for registration, 17750 default)>]",
@@ -110,10 +106,6 @@
             "        [-cp_port <control plane grpc port (default 18347)>]",
             "        [-name <backend name>]\n",
 
-            "        [-kp <PID proportional constant, default 0.8>]",
-            "        [-ki <PID integral constant, default 0.02>]",
-            "        [-kd <PID differential constant, default 0.001>]\n",
-
             "        [-count <# of most recent fill values averaged, default 1000>]",
             "        [-rtime <millisec for reporting fill to CP, default 1 sec>]\n",
 
@@ -121,14 +113,12 @@
             "        [-cores <comma-separated list of cores to run on>]",
             "        [-fifo <fifo size (1000 default)>]",
             "        [-s <PID fifo set point (0 default)>]",
-<<<<<<< HEAD
-            "        [-fill <set reported fifo fill %, 0-1 (and pid error to 0) for testing>]\n");
-=======
+            "        [-fill <set reported fifo fill %, 0-1 (and pid error to 0) for testing>]\n",
+
             "        [-Kp <proportional gain (0.5 default)>]",
             "        [-Ki <integral gain (0. default)>]",
             "        [-Kd <derivative gain (0. default)>]",
             "        [-csv <path (stdout default)>]");
->>>>>>> a62e2f98
 
     fprintf(stderr, "        This is a gRPC program that simulates an ERSAP backend by sending messages to a control plane.\n");
     fprintf(stderr, "        The -p, -a, and -range args are only to tell CP where to send our data, but are otherwise unused.\n");
@@ -150,6 +140,7 @@
  * @param listenAddr    filled with IP address to listen on for LB data.
  * @param token         filled with authenication token of backend for CP.
  * @param filename      filled with name of file to hold program output instead of stdout.
+ * @param csvFileName   filled with name of file to hold various program data.
  * @param bufSize       filled with byte size of internal bufs to hold incoming events.
  * @param fifoSize      filled with max fifo size.
  * @param fillCount     filled with # of fill level measurements to average together before sending.
@@ -188,17 +179,14 @@
                           {"range",    1, nullptr, 8},
                           {"token",    1, nullptr, 9},
                           {"file",     1, nullptr, 10},
-                          {"kp",       1, nullptr, 11},
-                          {"ki",       1, nullptr, 12},
-                          {"kd",       1, nullptr, 13},
-<<<<<<< HEAD
-                          {"count",    1, nullptr, 14},
-                          {"rtime",    1, nullptr, 15},
-                          {"fill",     1, nullptr, 16},
-=======
-                          {"csv",       1, nullptr, 14},
->>>>>>> a62e2f98
-                          {0,       0, 0,    0}
+                          {"Kp",       1, nullptr, 11},
+                          {"Ki",      1, nullptr, 12},
+                          {"Kd",      1, nullptr, 13},
+                          {"count",   1, nullptr, 14},
+                          {"rtime",   1, nullptr, 15},
+                          {"fill",    1, nullptr, 16},
+                          {"csv",     1, nullptr, 17},
+                          {0,         0, 0,    0}
             };
 
 
@@ -416,7 +404,7 @@
                     sp = (float) std::stof(optarg, nullptr);
                 }
                 catch (const std::invalid_argument& ia) {
-                    fprintf(stderr, "Invalid argument to -kp\n\n");
+                    fprintf(stderr, "Invalid argument to -Kp\n\n");
                     printHelp(argv[0]);
                     exit(-1);
                 }
@@ -429,7 +417,7 @@
                     sp = (float) std::stof(optarg, nullptr);
                 }
                 catch (const std::invalid_argument& ia) {
-                    fprintf(stderr, "Invalid argument to -ki\n\n");
+                    fprintf(stderr, "Invalid argument to -Ki\n\n");
                     printHelp(argv[0]);
                     exit(-1);
                 }
@@ -442,7 +430,7 @@
                     sp = (float) std::stof(optarg, nullptr);
                 }
                 catch (const std::invalid_argument& ia) {
-                    fprintf(stderr, "Invalid argument to -kd\n\n");
+                    fprintf(stderr, "Invalid argument to -Kd\n\n");
                     printHelp(argv[0]);
                     exit(-1);
                 }
@@ -450,7 +438,6 @@
                 break;
 
             case 14:
-<<<<<<< HEAD
                 // count = # of fill level values averaged together before reporting
                 i_tmp = (int) strtol(optarg, nullptr, 0);
                 if (i_tmp > 0) {
@@ -494,7 +481,9 @@
                 }
 
                 *fill = sp;
-=======
+                break;
+
+            case 17:
                 // Set the CSV output path
                 if (strlen(optarg) > 128 || strlen(optarg) < 1) {
                     fprintf(stderr, "filename too long/short, %s\n\n", optarg);
@@ -502,7 +491,6 @@
                     exit(-1);
                 }
                 strcpy(csvFileName, optarg);
->>>>>>> a62e2f98
                 break;
 
             case 'v':
@@ -631,13 +619,13 @@
             exit(1);
         }
 
-<<<<<<< HEAD
         // Receiving Stats
 
         // stats keeps a running total in which getReassembledBuffer adds to it with each call
         totalBytes  += nBytes;
         totalPackets = stats->acceptedPackets;
         totalEvents++;
+        eventsReassembled++;
 
         droppedBytes   = stats->discardedBytes;
         droppedEvents  = stats->discardedBuffers;
@@ -654,13 +642,7 @@
             discardedBuiltPkts   += stats->acceptedPackets - prevTotalPackets;
             discardedBuiltBytes += nBytes;
         }
-=======
-        // Move this vector into the queue
-        eventsReassembled++;
-        sharedQ->push(std::move(vec));
->>>>>>> a62e2f98
-    }
-
+    }
 
     return nullptr;
 }
@@ -857,6 +839,7 @@
     bool debug = false;
     bool useIPv6 = false;
     bool writeToFile = false;
+    bool writeToCsvFile = false;
     bool fixedFill = false;
 
     int range;
@@ -894,20 +877,14 @@
     memset(authToken, 0, 256);
     strcpy(authToken, "udplbd_default_change_me");
 
-<<<<<<< HEAD
     for (int i=0; i < 10; i++) {
         cores[i] = -1;
     }
 
     parseArgs(argc, argv, cores, &setPoint, &cpPort, &port, &range,
-              listeningAddr, authToken, fileName,
+              listeningAddr, authToken, fileName, csvFileName,
               &bufSize, &fifoCapacity, &fcount, &reportTime,
               &debug, &useIPv6, cpAddr,  clientName, &Kp, &Ki, &Kd, &setFill);
-=======
-    parseArgs(argc, argv, &setPoint, &cpPort, &port, &range, listeningAddr,
-              authToken, fileName, csvFileName, &bufSize, &fifoCapacity,
-              &debug, &useIPv6, cpAddr,  clientName, &Kp, &Ki, &Kd);
->>>>>>> a62e2f98
 
     // give it a default name
     if (strlen(clientName) < 1) {
@@ -927,10 +904,10 @@
     auto pRange = PortRange(range);
 
     ///////////////////////////////////
-    ///       output to file        ///
+    ///       output to file(s)     ///
     ///////////////////////////////////
 
-    // By default output goes to stderr
+    // By default, output goes to stderr
     FILE *fp = stderr;
     FILE *csvFp = stdout;
 
@@ -942,6 +919,15 @@
             return(1);
         }
         writeToFile = true;
+    }
+
+    if (strlen(csvFileName) > 0) {
+        fp = fopen(csvFileName, "w");
+        if (!fp) {
+            fprintf(stderr, "csv file open failed: %s\n", strerror(errno));
+            return(1);
+        }
+        writeToCsvFile = true;
     }
 
     ///////////////////////////////////
@@ -1138,7 +1124,6 @@
     bool startingUp = true;
     int fillIndex = 0, firstLoopCounter = 1;
 
-<<<<<<< HEAD
     // time stuff
     struct timespec t1, t2;
     int64_t time;
@@ -1146,12 +1131,13 @@
     clock_gettime(CLOCK_MONOTONIC, &t1);
     prevAbsTime = 1000L*(t1.tv_sec) + (t1.tv_nsec)/1000000L;
 
-=======
-    fprintf(csvFp, "timestamp,fifo_mean_fill_pct,fifo_mean_fill,pid_control_variable,events_reassembled,events_processed\n");
->>>>>>> a62e2f98
+    // Write header to data file
+    if (writeToCsvFile) {
+        fprintf(csvFp,
+                "timestamp,fifo_mean_fill_pct,fifo_mean_fill,pid_control_variable,events_reassembled,events_processed\n");
+    }
 
     while (true) {
-
         // Delay between data points
         std::this_thread::sleep_for(std::chrono::microseconds(sampleMicroSecs));
 
@@ -1165,12 +1151,8 @@
         // That way we have added fcount number of most recent entries at ony one time.
         runningFillTotal += curFill - prevFill;
         // Find index for the next round
-<<<<<<< HEAD
+        fillIndex++;
         fillIndex = (fillIndex == fcount) ? 0 : fillIndex;
-=======
-        fillIndex++;
-        fillIndex = (fillIndex == loopMax) ? 0 : fillIndex;
->>>>>>> a62e2f98
 
         if (startingUp) {
             if (firstLoopCounter++ >= fcount) {
@@ -1225,26 +1207,25 @@
                 break;
             }
 
-<<<<<<< HEAD
-=======
-            auto now = std::chrono::system_clock::now();
-            std::time_t now_c = std::chrono::system_clock::to_time_t(now);
-            char timestamp[20];
-            strftime(timestamp, sizeof(timestamp), "%Y-%m-%d %H:%M:%S", std::localtime(&now_c));
-            fprintf(
-                csvFp,
-                "%s,%f,%f,%f,%d,%d\n",
-                timestamp,
-                fillPercent,
-                fillAvg,
-                pidError,
-                eventsProcessed,
-                eventsReassembled
-            );
-            fflush(csvFp);
+            if (writeToCsvFile) {
+                auto now = std::chrono::system_clock::now();
+                std::time_t now_c = std::chrono::system_clock::to_time_t(now);
+                char timestamp[20];
+                strftime(timestamp, sizeof(timestamp), "%Y-%m-%d %H:%M:%S", std::localtime(&now_c));
+                fprintf(
+                        csvFp,
+                        "%s,%f,%f,%f,%d,%d\n",
+                        timestamp,
+                        fillPercent,
+                        fillAvg,
+                        pidError,
+                        (int)eventsProcessed,
+                        (int)eventsReassembled
+                );
+                fflush(csvFp);
+            }
+
             fflush(fp);
-
->>>>>>> a62e2f98
             loopCount = loopMax;
         }
 
